--- conflicted
+++ resolved
@@ -202,60 +202,6 @@
         }
       )
 
-<<<<<<< HEAD
-      // For entry files, we'll read it ourselves and construct a proxy module
-      // to retain the entry's raw id instead of file path so that esbuild
-      // outputs desired output file structure.
-      // It is necessary to do the re-exporting to separate the virtual proxy
-      // module from the actual module since the actual module may get
-      // referenced via relative imports - if we don't separate the proxy and
-      // the actual module, esbuild will create duplicated copies of the same
-      // module!
-      // 这种重导出的做法是必要的，它可以分离虚拟模块和真实模块
-      // 因为真实模块可以通过相对地址来引入。如果不这么做，Esbuild 将会对打包输出两个一样的模块。
-      const root = path.resolve(config.root)
-      build.onLoad({ filter: /.*/, namespace: 'dep' }, ({ path: id }) => {
-        // 真实模块所在的路径，拿 react 来说，即`node_modules/react/index.js`
-        const entryFile = qualified[id]
-
-        let relativePath = normalizePath(path.relative(root, entryFile))
-        if (
-          !relativePath.startsWith('./') &&
-          !relativePath.startsWith('../') &&
-          relativePath !== '.'
-        ) {
-          relativePath = `./${relativePath}`
-        }
-
-        let contents = ''
-        const { hasImports, exports, hasReExports } = exportsData[id]
-        if (!hasImports && !exports.length) {
-          // 处理 CommonJS 模块
-          // cjs
-          contents += `export default require("${relativePath}");`
-        } else {
-          // 处理 ES  模块
-          // 默认导出，即存在 export default 语法
-          if (exports.includes('default')) {
-            contents += `import d from "${relativePath}";export default d;`
-          }
-          // 1. 存在 `export * from` 语法
-          // 2. 多个导出内容
-          // 3. 只有一个导出内容，但这个导出不是 export default
-          if (hasReExports || exports.length > 1 || exports[0] !== 'default') {
-            contents += `\nexport * from "${relativePath}"`
-          }
-        }
-
-        return {
-          loader: 'js',
-          contents,
-          resolveDir: root
-        }
-      })
-
-=======
->>>>>>> 4fb7ad0e
       build.onLoad(
         { filter: /.*/, namespace: 'browser-external' },
         ({ path }) => {
