--- conflicted
+++ resolved
@@ -607,14 +607,8 @@
   if (external.length) {
     plugins.push(esbuildCjsExternalPlugin(external))
   }
-<<<<<<< HEAD
-  plugins.push(
-    // 预构建专用的插件
-    esbuildDepPlugin(flatIdDeps, flatIdToExports, external, config, ssr)
-  )
-=======
+   // 预构建专用的插件
   plugins.push(esbuildDepPlugin(flatIdDeps, external, config, ssr))
->>>>>>> 4fb7ad0e
 
   const start = performance.now()
 
