import fs from 'node:fs'
import path from 'node:path'
import { performance } from 'node:perf_hooks'
import glob from 'fast-glob'
import type { Loader, OnLoadResult, Plugin } from 'esbuild'
import { build, transform } from 'esbuild'
import colors from 'picocolors'
import type { ResolvedConfig } from '..'
import { JS_TYPES_RE, KNOWN_ASSET_TYPES, SPECIAL_QUERY_RE } from '../constants'
import {
  cleanUrl,
  createDebugger,
  dataUrlRE,
  externalRE,
  isObject,
  isOptimizable,
  moduleListContains,
  multilineCommentsRE,
  normalizePath,
  singlelineCommentsRE,
  virtualModulePrefix,
  virtualModuleRE
} from '../utils'
import type { PluginContainer } from '../server/pluginContainer'
import { createPluginContainer } from '../server/pluginContainer'
import { transformGlobImport } from '../plugins/importMetaGlob'

type ResolveIdOptions = Parameters<PluginContainer['resolveId']>[2]

const debug = createDebugger('vite:deps')

const htmlTypesRE = /\.(html|vue|svelte|astro|imba)$/

// A simple regex to detect import sources. This is only used on
// <script lang="ts"> blocks in vue (setup only) or svelte files, since
// seemingly unused imports are dropped by esbuild when transpiling TS which
// prevents it from crawling further.
// We can't use es-module-lexer because it can't handle TS, and don't want to
// use Acorn because it's slow. Luckily this doesn't have to be bullet proof
// since even missed imports can be caught at runtime, and false positives will
// simply be ignored.
export const importsRE =
  /(?<!\/\/.*)(?<=^|;|\*\/)\s*import(?!\s+type)(?:[\w*{}\n\r\t, ]+from)?\s*("[^"]+"|'[^']+')\s*(?=$|;|\/\/|\/\*)/gm

// 预构件依赖扫描的入口
// 返回所有扫描到的依赖
export async function scanImports(config: ResolvedConfig): Promise<{
  deps: Record<string, string>
  missing: Record<string, string>
}> {
  // Only used to scan non-ssr code

  const start = performance.now()

  let entries: string[] = []

  // 预构建的配置入口有两个
  // https://vitejs.dev/config/dep-optimization-options.html#optimizedeps-entries
  const explicitEntryPatterns = config.optimizeDeps.entries
  // https://rollupjs.org/guide/en/#input
  const buildInput = config.build.rollupOptions?.input
  // 如果用户没有指定具体的入口文件 在自动扫描所有的html 开始文件

  if (explicitEntryPatterns) {
    // 先从 optimizeDeps.entries 寻找入口，支持 glob 语法
    entries = await globEntries(explicitEntryPatterns, config)
  } else if (buildInput) {
    // 其次从 build.rollupOptions.input 配置中寻找，注意需要考虑数组和对象的情况
    const resolvePath = (p: string) => path.resolve(config.root, p)
    if (typeof buildInput === 'string') {
      entries = [resolvePath(buildInput)]
    } else if (Array.isArray(buildInput)) {
      entries = buildInput.map(resolvePath)
    } else if (isObject(buildInput)) {
      entries = Object.values(buildInput).map(resolvePath)
    } else {
      throw new Error('invalid rollupOptions.input value.')
    }
  } else {
    // 兜底逻辑，如果用户没有进行上述配置，则自动从根目录开始寻找
    // 其中 globEntries 方法即通过 fast-glob 库来从项目根目录扫描文件。
    entries = await globEntries('**/*.html', config)
  }

  // Non-supported entry file types and virtual files should not be scanned for
  // dependencies.
  entries = entries.filter(
    (entry) => isScannable(entry) && fs.existsSync(entry)
  )

  if (!entries.length) {
    if (!explicitEntryPatterns && !config.optimizeDeps.include) {
      config.logger.warn(
        colors.yellow(
          '(!) Could not auto-determine entry point from rollupOptions or html files ' +
            'and there are no explicit optimizeDeps.include patterns. ' +
            'Skipping dependency pre-bundling.'
        )
      )
    }
    return { deps: {}, missing: {} }
  } else {
    debug(`Crawling dependencies using entries:\n  ${entries.join('\n  ')}`)
  }

  const deps: Record<string, string> = {}
  const missing: Record<string, string> = {}
  // 创建一个 vite 开发环境下的 插件容器 后续讲解
  const container = await createPluginContainer(config)
  // 扫描用到的 Esbuild 插件
  const plugin = esbuildScanPlugin(config, container, deps, missing, entries)

  const { plugins = [], ...esbuildOptions } =
    config.optimizeDeps?.esbuildOptions ?? {}

  await Promise.all(
    entries.map((entry) =>
      build({
        absWorkingDir: process.cwd(),
        // 值得注意的是，其中传入的write参数被设为 false，表示产物不用写入磁盘，
        // 这就大大节省了磁盘 I/O 的时间了，也是依赖扫描为什么往往比依赖打包快很多的原因之一。
        write: false,
        entryPoints: [entry],
        bundle: true,
        format: 'esm',
        logLevel: 'error',
        plugins: [...plugins, plugin],
        ...esbuildOptions
      })
    )
  )

  debug(`Scan completed in ${(performance.now() - start).toFixed(2)}ms:`, deps)

  return {
    // Ensure a fixed order so hashes are stable and improve logs
    deps: orderedDependencies(deps),
    missing
  }
}

function orderedDependencies(deps: Record<string, string>) {
  const depsList = Object.entries(deps)
  // Ensure the same browserHash for the same set of dependencies
  depsList.sort((a, b) => a[0].localeCompare(b[0]))
  return Object.fromEntries(depsList)
}

function globEntries(pattern: string | string[], config: ResolvedConfig) {
  return glob(pattern, {
    cwd: config.root,
    ignore: [
      '**/node_modules/**',
      `**/${config.build.outDir}/**`,
      // if there aren't explicit entries, also ignore other common folders
      ...(config.optimizeDeps.entries
        ? []
        : [`**/__tests__/**`, `**/coverage/**`])
    ],
    absolute: true,
    suppressErrors: true // suppress EACCES errors
  })
}

const scriptModuleRE =
  /(<script\b[^>]+type\s*=\s*(?:"module"|'module')[^>]*>)(.*?)<\/script>/gis
export const scriptRE = /(<script(?:\s[^>]*>|>))(.*?)<\/script>/gis
export const commentRE = /<!--.*?-->/gs
const srcRE = /\bsrc\s*=\s*(?:"([^"]+)"|'([^']+)'|([^\s'">]+))/i
const typeRE = /\btype\s*=\s*(?:"([^"]+)"|'([^']+)'|([^\s'">]+))/i
const langRE = /\blang\s*=\s*(?:"([^"]+)"|'([^']+)'|([^\s'">]+))/i
const contextRE = /\bcontext\s*=\s*(?:"([^"]+)"|'([^']+)'|([^\s'">]+))/i

// esbuild 扫描 的插件
function esbuildScanPlugin(
  config: ResolvedConfig,
  container: PluginContainer,
  depImports: Record<string, string>,
  missing: Record<string, string>,
  entries: string[]
): Plugin {
  const seen = new Map<string, string | undefined>()

  const resolve = async (
    id: string,
    importer?: string,
    options?: ResolveIdOptions
  ) => {
    const key = id + (importer && path.dirname(importer))
    if (seen.has(key)) {
      return seen.get(key)
    }
    const resolved = await container.resolveId(
      id,
      importer && normalizePath(importer),
      {
        ...options,
        scan: true
      }
    )
    const res = resolved?.id
    seen.set(key, res)
    return res
  }

  const include = config.optimizeDeps?.include
  const exclude = [
    ...(config.optimizeDeps?.exclude || []),
    '@vite/client',
    '@vite/env'
  ]

  const externalUnlessEntry = ({ path }: { path: string }) => ({
    path,
    external: !entries.includes(path)
  })

<<<<<<< HEAD
  // 针对esbuild 插件的定义
  // https://esbuild.github.io/plugins/#finding-plugins
=======
  const doTransformGlobImport = async (
    contents: string,
    id: string,
    loader: Loader
  ) => {
    let transpiledContents
    // transpile because `transformGlobImport` only expects js
    if (loader !== 'js') {
      transpiledContents = (await transform(contents, { loader })).code
    } else {
      transpiledContents = contents
    }

    const result = await transformGlobImport(
      transpiledContents,
      id,
      config.root,
      resolve
    )

    return result?.s.toString() || transpiledContents
  }

>>>>>>> 4fb7ad0e
  return {
    name: 'vite:dep-scan',
    setup(build) {
      const scripts: Record<string, OnLoadResult> = {}

      // external urls
      // 如果是远程url 的地址  external
      build.onResolve({ filter: externalRE }, ({ path }) => ({
        path,
        external: true
      }))

      // data urls
      // 如果是data url 的地址  external
      build.onResolve({ filter: dataUrlRE }, ({ path }) => ({
        path,
        external: true
      }))

      // local scripts (`<script>` in Svelte and `<script setup>` in Vue)
      build.onResolve({ filter: virtualModuleRE }, ({ path }) => {
        return {
          // strip prefix to get valid filesystem path so esbuild can resolve imports in the file
          path: path.replace(virtualModulePrefix, ''),
          namespace: 'script'
        }
      })

      build.onLoad({ filter: /.*/, namespace: 'script' }, ({ path }) => {
        return scripts[path]
      })

      // html types: extract script contents -----------------------------------
      build.onResolve({ filter: htmlTypesRE }, async ({ path, importer }) => {
        // 这里是 resolved 返回 的是 经过 各种插件执行 resolvedId 之后 返回的id
        const resolved = await resolve(path, importer)
        if (!resolved) return
        // It is possible for the scanner to scan html types in node_modules.
        // If we can optimize this html type, skip it so it's handled by the
        // bare import resolve, and recorded as optimization dep.
        if (
          resolved.includes('node_modules') &&
          isOptimizable(resolved, config.optimizeDeps)
        )
          return
        return {
          path: resolved,
          namespace: 'html'
        }
      })

      // extract scripts inside HTML-like files and treat it as a js module
      // 这里是我们vite 最常用的 html 格式
      /**
       * <!DOCTYPE html>
        <html lang="en">
          <head>
            <meta charset="UTF-8" />
            <link rel="icon" type="image/ico" href="/favicon.svg" />
            <meta name="viewport" content="width=device-width, initial-scale=1.0" />
            <meta name="theme-color" content="#000000" />
            <meta name="shopline" content="Shopline Plugin - store-relocation" />
            <title>Mega Menu</title>
          </head>
          <body>
            <div id="root"></div>
            <script type="module" src="/src/main.tsx"></script>
             <script type="module">
              import React from 'react';
              console.log(React)
             </script>
          </body>
        </html>
       */
      build.onLoad(
        { filter: htmlTypesRE, namespace: 'html' },
        async ({ path }) => {
          let raw = fs.readFileSync(path, 'utf-8')
          // Avoid matching the content of the comment
          // 去掉注释内容，防止干扰解析过程
          raw = raw.replace(commentRE, '<!---->')
          const isHtml = path.endsWith('.html')
          // HTML 情况下会寻找 type 为 module 的 script
          const regex = isHtml ? scriptModuleRE : scriptRE
          regex.lastIndex = 0
          let js = ''
          let scriptId = 0
          let match: RegExpExecArray | null
          // 正式开始解析
          while ((match = regex.exec(raw))) {
            // 第一次: openTag 为 <script type= module  src= /src/main.ts >, 无 content
            // 第二次: openTag 为 <script type= module >，有 content
            const [, openTag, content] = match
            const typeMatch = openTag.match(typeRE)
            const type =
              typeMatch && (typeMatch[1] || typeMatch[2] || typeMatch[3])
            const langMatch = openTag.match(langRE)
            const lang =
              langMatch && (langMatch[1] || langMatch[2] || langMatch[3])
            // skip type="application/ld+json" and other non-JS types
            if (
              type &&
              !(
                type.includes('javascript') ||
                type.includes('ecmascript') ||
                type === 'module'
              )
            ) {
              continue
            }
            let loader: Loader = 'js'
            if (lang === 'ts' || lang === 'tsx' || lang === 'jsx') {
              loader = lang
            } else if (path.endsWith('.astro')) {
              loader = 'ts'
            }
            const srcMatch = openTag.match(srcRE)
            // 根据有无 src 属性来进行不同的处理
            if (srcMatch) {
              const src = srcMatch[1] || srcMatch[2] || srcMatch[3]
              js += `import ${JSON.stringify(src)}\n`
            } else if (content.trim()) {
              // The reason why virtual modules are needed:
              // 1. There can be module scripts (`<script context="module">` in Svelte and `<script>` in Vue)
              // or local scripts (`<script>` in Svelte and `<script setup>` in Vue)
              // 2. There can be multiple module scripts in html
              // We need to handle these separately in case variable names are reused between them

              // append imports in TS to prevent esbuild from removing them
              // since they may be used in the template
              const contents =
                content +
                (loader.startsWith('ts') ? extractImportPaths(content) : '')

              const key = `${path}?id=${scriptId++}`
              if (contents.includes('import.meta.glob')) {
                scripts[key] = {
                  loader: 'js', // since it is transpiled
                  contents: await doTransformGlobImport(contents, path, loader),
                  pluginData: {
                    htmlType: { loader }
                  }
                }
              } else {
                scripts[key] = {
                  loader,
                  contents,
                  pluginData: {
                    htmlType: { loader }
                  }
                }
              }

              const virtualModulePath = JSON.stringify(
                virtualModulePrefix + key
              )

              const contextMatch = openTag.match(contextRE)
              const context =
                contextMatch &&
                (contextMatch[1] || contextMatch[2] || contextMatch[3])

              // Especially for Svelte files, exports in <script context="module"> means module exports,
              // exports in <script> means component props. To avoid having two same export name from the
              // star exports, we need to ignore exports in <script>
              if (path.endsWith('.svelte') && context !== 'module') {
                js += `import ${virtualModulePath}\n`
              } else {
                js += `export * from ${virtualModulePath}\n`
              }
            }
          }

          // This will trigger incorrectly if `export default` is contained
          // anywhere in a string. Svelte and Astro files can't have
          // `export default` as code so we know if it's encountered it's a
          // false positive (e.g. contained in a string)
          if (!path.endsWith('.vue') || !js.includes('export default')) {
            js += '\nexport default {}'
          }

          return {
            loader: 'js',
            contents: js
          }
        }
      )

      // bare imports: record and externalize ----------------------------------
      // 对于解析 bare import、记录依赖的逻辑依然实现在 scan 插件当中:
      build.onResolve(
        {
          // avoid matching windows volume
          filter: /^[\w@][^:]/
        },
        async ({ path: id, importer, pluginData }) => {
          // 如果在 optimizeDeps.exclude 列表或者已经记录过了，则将其 externalize (排除)，直接 return
          if (moduleListContains(exclude, id)) {
            return externalUnlessEntry({ path: id })
          }
          if (depImports[id]) {
            return externalUnlessEntry({ path: id })
          }
          // 接下来解析路径，内部调用各个插件的 resolveId 方法进行解析
          const resolved = await resolve(id, importer, {
            custom: {
              depScan: { loader: pluginData?.htmlType?.loader }
            }
          })
          if (resolved) {
            if (shouldExternalizeDep(resolved, id)) {
              return externalUnlessEntry({ path: id })
            }
            if (resolved.includes('node_modules') || include?.includes(id)) {
              // dependency or forced included, externalize and stop crawling
              if (isOptimizable(resolved, config.optimizeDeps)) {
                depImports[id] = resolved
              }
              // 进行 externalize，因为这里只用扫描出依赖即可，不需要进行打包，具体实现后面的部分会讲到
              return externalUnlessEntry({ path: id })
            } else if (isScannable(resolved)) {
              const namespace = htmlTypesRE.test(resolved) ? 'html' : undefined
              // linked package, keep crawling
              return {
                path: path.resolve(resolved),
                namespace
              }
            } else {
              return externalUnlessEntry({ path: id })
            }
          } else {
            /// 没有解析到路径，记录到 missing 表中，后续会检测这张表，显示相关路径未找到的报错
            missing[id] = normalizePath(importer)
          }
        }
      )

      // Externalized file types -----------------------------------------------
      // these are done on raw ids using esbuild's native regex filter so it
      // should be faster than doing it in the catch-all via js
      // they are done after the bare import resolve because a package name
      // may end with these extensions

      // css & json & wasm
      build.onResolve(
        {
          filter:
            /\.(css|less|sass|scss|styl|stylus|pcss|postcss|sss|json|wasm)$/
        },
        externalUnlessEntry
      )

      // known asset types
      build.onResolve(
        {
          filter: new RegExp(`\\.(${KNOWN_ASSET_TYPES.join('|')})$`)
        },
        externalUnlessEntry
      )

      // known vite query types: ?worker, ?raw
      build.onResolve({ filter: SPECIAL_QUERY_RE }, ({ path }) => ({
        path,
        external: true
      }))

      // catch all -------------------------------------------------------------

      build.onResolve(
        {
          filter: /.*/
        },
        async ({ path: id, importer, pluginData }) => {
          // use vite resolver to support urls and omitted extensions
          const resolved = await resolve(id, importer, {
            custom: {
              depScan: { loader: pluginData?.htmlType?.loader }
            }
          })
          if (resolved) {
            if (shouldExternalizeDep(resolved, id) || !isScannable(resolved)) {
              return externalUnlessEntry({ path: id })
            }

            const namespace = htmlTypesRE.test(resolved) ? 'html' : undefined

            return {
              path: path.resolve(cleanUrl(resolved)),
              namespace
            }
          } else {
            // resolve failed... probably unsupported type
            return externalUnlessEntry({ path: id })
          }
        }
      )

      // for jsx/tsx, we need to access the content and check for
      // presence of import.meta.glob, since it results in import relationships
      // but isn't crawled by esbuild.
      build.onLoad({ filter: JS_TYPES_RE }, async ({ path: id }) => {
        let ext = path.extname(id).slice(1)
        if (ext === 'mjs') ext = 'js'

        let contents = fs.readFileSync(id, 'utf-8')
        if (ext.endsWith('x') && config.esbuild && config.esbuild.jsxInject) {
          contents = config.esbuild.jsxInject + `\n` + contents
        }

        const loader =
          config.optimizeDeps?.esbuildOptions?.loader?.[`.${ext}`] ||
          (ext as Loader)

        if (contents.includes('import.meta.glob')) {
          return {
            loader: 'js', // since it is transpiled,
            contents: await doTransformGlobImport(contents, id, loader)
          }
        }

        return {
          loader,
          contents
        }
      })
    }
  }
}

/**
 * when using TS + (Vue + `<script setup>`) or Svelte, imports may seem
 * unused to esbuild and dropped in the build output, which prevents
 * esbuild from crawling further.
 * the solution is to add `import 'x'` for every source to force
 * esbuild to keep crawling due to potential side effects.
 */
function extractImportPaths(code: string) {
  // empty singleline & multiline comments to avoid matching comments
  code = code
    .replace(multilineCommentsRE, '/* */')
    .replace(singlelineCommentsRE, '')

  let js = ''
  let m
  while ((m = importsRE.exec(code)) != null) {
    // This is necessary to avoid infinite loops with zero-width matches
    if (m.index === importsRE.lastIndex) {
      importsRE.lastIndex++
    }
    js += `\nimport ${m[1]}`
  }
  return js
}

function shouldExternalizeDep(resolvedId: string, rawId: string): boolean {
  // not a valid file path
  if (!path.isAbsolute(resolvedId)) {
    return true
  }
  // virtual id
  if (resolvedId === rawId || resolvedId.includes('\0')) {
    return true
  }
  return false
}

function isScannable(id: string): boolean {
  return JS_TYPES_RE.test(id) || htmlTypesRE.test(id)
}<|MERGE_RESOLUTION|>--- conflicted
+++ resolved
@@ -215,10 +215,8 @@
     external: !entries.includes(path)
   })
 
-<<<<<<< HEAD
   // 针对esbuild 插件的定义
   // https://esbuild.github.io/plugins/#finding-plugins
-=======
   const doTransformGlobImport = async (
     contents: string,
     id: string,
@@ -242,7 +240,6 @@
     return result?.s.toString() || transpiledContents
   }
 
->>>>>>> 4fb7ad0e
   return {
     name: 'vite:dep-scan',
     setup(build) {
